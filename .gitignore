# Byte-compiled / optimized / DLL files
__pycache__/
*.py[cod]
*$py.class

<<<<<<< HEAD
# Data
# data/*

=======
>>>>>>> df44590b
# C extensions
*.so

# Distribution / packaging
.Python
build/
develop-eggs/
dist/
downloads/
eggs/
.eggs/
lib/
lib64/
parts/
sdist/
var/
wheels/
share/python-wheels/
*.egg-info/
.installed.cfg
*.egg
MANIFEST

# PyInstaller
#  Usually these files are written by a python script from a template
#  before PyInstaller builds the exe, so as to inject date/other infos into it.
*.manifest
*.spec

# Installer logs
pip-log.txt
pip-delete-this-directory.txt

# Unit test / coverage reports
htmlcov/
.tox/
.nox/
.coverage
.coverage.*
.cache
nosetests.xml
coverage.xml
*.cover
*.py,cover
.hypothesis/
.pytest_cache/
cover/

# Translations
*.mo
*.pot

# Django stuff:
*.log
local_settings.py
db.sqlite3
db.sqlite3-journal

# Flask stuff:
instance/
.webassets-cache

# Scrapy stuff:
.scrapy

# Sphinx documentation
docs/_build/

# PyBuilder
.pybuilder/
target/

# Jupyter Notebook
.ipynb_checkpoints

# IPython
profile_default/
ipython_config.py

# pyenv
#   For a library or package, you might want to ignore these files since the code is
#   intended to run in multiple environments; otherwise, check them in:
# .python-version

# pipenv
#   According to pypa/pipenv#598, it is recommended to include Pipfile.lock in version control.
#   However, in case of collaboration, if having platform-specific dependencies or dependencies
#   having no cross-platform support, pipenv may install dependencies that don't work, or not
#   install all needed dependencies.
#Pipfile.lock

# poetry
#   Similar to Pipfile.lock, it is generally recommended to include poetry.lock in version control.
#   This is especially recommended for binary packages to ensure reproducibility, and is more
#   commonly ignored for libraries.
#   https://python-poetry.org/docs/basic-usage/#commit-your-poetrylock-file-to-version-control
#poetry.lock

# pdm
#   Similar to Pipfile.lock, it is generally recommended to include pdm.lock in version control.
#pdm.lock
#   pdm stores project-wide configurations in .pdm.toml, but it is recommended to not include it
#   in version control.
#   https://pdm.fming.dev/#use-with-ide
.pdm.toml

# PEP 582; used by e.g. github.com/David-OConnor/pyflow and github.com/pdm-project/pdm
__pypackages__/

# Celery stuff
celerybeat-schedule
celerybeat.pid

# SageMath parsed files
*.sage.py

# Environments
.env
.venv
env/
venv/
ENV/
env.bak/
venv.bak/

# Spyder project settings
.spyderproject
.spyproject

# Rope project settings
.ropeproject

# mkdocs documentation
/site

# mypy
.mypy_cache/
.dmypy.json
dmypy.json

# Pyre type checker
.pyre/

# pytype static type analyzer
.pytype/

# Cython debug symbols
cython_debug/

# PyCharm
#  JetBrains specific template is maintained in a separate JetBrains.gitignore that can
#  be found at https://github.com/github/gitignore/blob/main/Global/JetBrains.gitignore
#  and can be added to the global gitignore or merged into this file.  For a more nuclear
#  option (not recommended) you can uncomment the following to ignore the entire idea folder.
#.idea/<|MERGE_RESOLUTION|>--- conflicted
+++ resolved
@@ -3,12 +3,6 @@
 *.py[cod]
 *$py.class
 
-<<<<<<< HEAD
-# Data
-# data/*
-
-=======
->>>>>>> df44590b
 # C extensions
 *.so
 
